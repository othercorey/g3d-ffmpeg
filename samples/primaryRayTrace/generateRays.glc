--- conflicted
+++ resolved
@@ -40,7 +40,7 @@
 layout(rgba32f) uniform writeonly image2D rayDirection;
 
 
-// Generate a cubemap ray given an axis (in camera space), a pixel coord on the 
+// Generate a cubemap ray given an axis (in camera space), a pixel coord on the
 // cubemap, the resolution of the face.
 // All other parameters can be inferred. if the coordinate system is known.
 vec3 generateCSCubeMapDirection(vec3 axis, vec2 cubeMapPixelCoord, vec2 resolution) {
@@ -69,7 +69,7 @@
     float csEyeRayDirectionZ;
     Ray eyeRay;
 
-    // These indices are out of bounds. If we don't clamp the x coordinate 
+    // These indices are out of bounds. If we don't clamp the x coordinate
     // it wraps around and overwrites subsequent lines. So return early.
     if (gl_GlobalInvocationID.x >= g3d_FragCoordExtent.x) {
         return;
@@ -80,7 +80,7 @@
     float maxDist = inf;
 
     ivec2 coord = ivec2(gl_GlobalInvocationID.xy);
-    
+
 #   if PROJECTION_ALGORITHM == PLANAR
 
     float tanHalfAngle = tan(FOVRadians / 2.0);
@@ -119,7 +119,7 @@
 		angle /= (g3d_FragCoordExtent.x / 2);
 	}
 	else if (FOVDirection == 1) {
-		// Fisheye - cropped circle, 180 degree FOV vertical 
+		// Fisheye - cropped circle, 180 degree FOV vertical
 		angle /= (g3d_FragCoordExtent.y / 2);
 	}
 	else {
@@ -190,7 +190,7 @@
 
     vec2 hvPan = vec2(tan(halfPanniniFOV), tan(halfPanniniFOV)) * (1.0 + csProjectionOffset);
 
-    
+
     if (FOVDirection == 0) {
         hvPan *= (pixelCenterCoords / (halfFragCoordExtent.x));
     }
@@ -209,19 +209,19 @@
 
     float xCoord = sin(hvPan.x) * M;
     float zCoord = (cos(hvPan.x) * M) - d;
-    
+
     float S = (d + 1) / (d + zCoord);
-    
+
     float yCoord = lerp(hvPan.y / S, zCoord * hvPan.y, verticalCompression);
         //lerp(tan(hv.y) / S, zCoord * hv.y / S, verticalCompression);
 
-    
+
     vec3 dir = normalize(vec3(xCoord, -yCoord, -zCoord));
 
     eyeRay.origin = camera.frame * vec4(0, 0, 0, 1);
     eyeRay.direction = camera.frame * vec4(dir, 0);
 
-#else 
+#else
     vec2 halfFragCoordExtent = vec2(g3d_FragCoordExtent / 2.0);
     vec2 pixelCenterCoords = vec2(gl_GlobalInvocationID.xy) + vec2(0.5f) - (halfFragCoordExtent);
 
@@ -273,7 +273,7 @@
     int x = int(gl_GlobalInvocationID.x) - Xoffset;
     int y = int(gl_GlobalInvocationID.y) - Yoffset;
     if (x > dim || x < 0) {
-        return; 
+        return;
     }
     if (y > dim || y < 0) {
         return;
@@ -295,13 +295,9 @@
     // Re-map to disk
     float angle = uv.x * 2.0 * pi;
     float radius = uv.y;
-    
+
     float u = cos(angle) * sqrt(radius);
     float v = sin(angle) * sqrt(radius);
-<<<<<<< HEAD
-
-=======
->>>>>>> 18d7b923
 
     // Simplified from Camera.cpp.
     //vec3 focusPoint = CSRay.direction * (-focusPlaneZ / dot(CSRay.direction, vec3(0,0,-1)));
